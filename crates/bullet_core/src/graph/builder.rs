mod affine;
mod node;

pub use affine::Affine;
pub use node::{Activation, GraphBuilderNode};

use std::{
    collections::HashMap,
    sync::{Mutex, MutexGuard},
};

use crate::{
    device::Device,
    graph::{
        ir::{
            operation::{
                unary::{Reduce, ReduceAcrossBatch},
                GraphIROperationCompilable,
            },
            BackendMarker, GraphIR, GraphIRCompileOptions,
        },
        Graph, NodeId, NodeIdTy,
    },
};

pub use crate::graph::ir::shape::Shape;

#[derive(Clone, Copy, Debug)]
pub enum InitSettings {
    Zeroed,
    Normal { mean: f32, stdev: f32 },
    Uniform { mean: f32, stdev: f32 },
}

#[derive(Default)]
pub struct GraphBuilder<B: BackendMarker> {
    ir: Mutex<GraphIR<B>>,
    init_data: Mutex<HashMap<String, InitSettings>>,
    consts: Mutex<HashMap<usize, Vec<f32>>>,
}

impl<B: BackendMarker> GraphBuilder<B> {
    fn ir(&self) -> MutexGuard<GraphIR<B>> {
        self.ir.try_lock().unwrap()
    }

    fn init(&self) -> MutexGuard<HashMap<String, InitSettings>> {
        self.init_data.try_lock().unwrap()
    }

    pub fn apply(&self, operation: impl GraphIROperationCompilable<B>) -> GraphBuilderNode<B> {
        match self.ir().add_op(operation) {
            Ok(node) => GraphBuilderNode { node, builder: self },
            Err(e) => {
                println!("{e:#?}");
                panic!();
            }
        }
    }

    pub fn new_dense_input<'a>(&'a self, id: &str, shape: Shape) -> GraphBuilderNode<'a, B> {
        let node = self.ir().add_dense_input(id, shape).unwrap();
        GraphBuilderNode { node, builder: self }
    }

    pub fn new_sparse_input<'a>(&'a self, id: &str, shape: Shape, nnz: usize) -> GraphBuilderNode<'a, B> {
        let node = self.ir().add_sparse_input(id, shape, nnz).unwrap();
        GraphBuilderNode { node, builder: self }
    }

    pub fn new_constant<'a>(&'a self, shape: Shape, vals: &[f32]) -> GraphBuilderNode<'a, B> {
        let node = self.ir().add_node(None, None, shape, false, false, None).unwrap();
        assert_eq!(shape.size(), vals.len(), "Shape of constant does not match provided values!");
        self.consts.try_lock().unwrap().insert(node.idx, vals.to_vec());
        GraphBuilderNode { node, builder: self }
    }

    pub fn new_weights<'a>(&'a self, id: &str, shape: Shape, init: InitSettings) -> GraphBuilderNode<'a, B> {
        let node = self.ir().add_weights(id, shape).unwrap();
        self.init().insert(id.to_string(), init);
        GraphBuilderNode { node, builder: self }
    }

    pub fn new_affine(&self, id: &str, input_size: usize, output_size: usize) -> Affine<B> {
        self.new_affine_custom(id, input_size, output_size, 1)
    }

<<<<<<< HEAD
    pub fn new_affine_custom(&self, id: &str, input_size: usize, output_size: usize, bias_cols: usize) -> Affine {
        let wid = format!("{}w", id);
        let stdev = (1.0 / (input_size as f32 * bias_cols as f32).sqrt()).max(0.05);
        let init = InitSettings::Normal { mean: 0.0, stdev: stdev };
=======
    pub fn new_affine_custom(&self, id: &str, input_size: usize, output_size: usize, bias_cols: usize) -> Affine<B> {
        let wid = format!("{id}w");
        let init = InitSettings::Normal { mean: 0.0, stdev: (2.0 / (input_size as f32 * bias_cols as f32)).sqrt() };
>>>>>>> f7b779ea
        let weights = self.new_weights(&wid, Shape::new(output_size, input_size), init);
        let bias = self.new_weights(&format!("{id}b"), Shape::new(output_size, bias_cols), InitSettings::Zeroed);

        Affine { weights, bias }
    }

    /// Outputs the `GraphIR` before and after optimisation to the given `path`, at compilation time.
    pub fn dump_graphviz(&self, path: &str) {
        self.ir().set_compile_opts(GraphIRCompileOptions { dump_graphviz: Some(path.to_string()) });
    }
}

impl<D: Device<Marker = B>, B: BackendMarker<Backend = D>> GraphBuilder<B> {
    pub fn build(self, device: D) -> Graph<D> {
        let mut ir = self.ir.into_inner().unwrap();
        let root = ir.root().unwrap();

        if ir.get(root.idx).unwrap().info.batched {
            ir.add_op(ReduceAcrossBatch { input: root, reduction: Reduce::Sum }).unwrap();
        }

        let graph = ir.compile(device).unwrap();

        for (id, init_data) in self.init_data.lock().unwrap().iter() {
            match *init_data {
                InitSettings::Zeroed => {}
                InitSettings::Normal { mean, stdev } => graph
                    .get_mut(NodeId::new(graph.weight_idx(id).unwrap(), NodeIdTy::Values))
                    .unwrap()
                    .seed_random(mean, stdev, true)
                    .unwrap(),
                InitSettings::Uniform { mean, stdev } => graph
                    .get_mut(NodeId::new(graph.weight_idx(id).unwrap(), NodeIdTy::Values))
                    .unwrap()
                    .seed_random(mean, stdev, false)
                    .unwrap(),
            };
        }

        for (&idx, vals) in self.consts.lock().unwrap().iter() {
            graph.get_mut(NodeId::new(idx, NodeIdTy::Values)).unwrap().load_dense_from_slice(None, vals).unwrap();
        }

        graph
    }
}<|MERGE_RESOLUTION|>--- conflicted
+++ resolved
@@ -85,16 +85,9 @@
         self.new_affine_custom(id, input_size, output_size, 1)
     }
 
-<<<<<<< HEAD
-    pub fn new_affine_custom(&self, id: &str, input_size: usize, output_size: usize, bias_cols: usize) -> Affine {
-        let wid = format!("{}w", id);
-        let stdev = (1.0 / (input_size as f32 * bias_cols as f32).sqrt()).max(0.05);
-        let init = InitSettings::Normal { mean: 0.0, stdev: stdev };
-=======
     pub fn new_affine_custom(&self, id: &str, input_size: usize, output_size: usize, bias_cols: usize) -> Affine<B> {
         let wid = format!("{id}w");
         let init = InitSettings::Normal { mean: 0.0, stdev: (2.0 / (input_size as f32 * bias_cols as f32)).sqrt() };
->>>>>>> f7b779ea
         let weights = self.new_weights(&wid, Shape::new(output_size, input_size), init);
         let bias = self.new_weights(&format!("{id}b"), Shape::new(output_size, bias_cols), InitSettings::Zeroed);
 
