--- conflicted
+++ resolved
@@ -1,292 +1,6 @@
 pub mod schedule;
 pub mod settings;
 
-<<<<<<< HEAD
-use bullet_core::optimiser::{Optimiser, OptimiserState};
-pub use preparer::DataPreparer;
-use save::SavedFormat;
-use schedule::{TrainingSchedule, lr::LrScheduler, wdl::WdlScheduler};
-use settings::LocalSettings;
-
-#[allow(deprecated)]
-pub use crate::default;
-
-use crate::ExecutionContext;
-
-use std::{
-    fs::File,
-    io::{self, Write},
-    sync::mpsc::{self, Receiver},
-    time::Instant,
-};
-
-pub trait NetworkTrainer {
-    type PreparedData;
-    type OptimiserState: OptimiserState<ExecutionContext>;
-
-    /// Load prepared data onto the GPU, return batch size
-    fn load_batch(&mut self, prepared: &Self::PreparedData) -> usize;
-
-    /// Trains for a single step on a batch that has been previously
-    /// loaded using `load_batch`.
-    fn train_on_batch(&mut self, gf: f32, lr: f32) -> f32 {
-        self.optimiser().graph.synchronise().unwrap();
-        self.optimiser_mut().graph.zero_grads().unwrap();
-
-        let error = match self.optimiser_mut().graph.forward() {
-            Ok(error) => error,
-            Err(e) => {
-                println!();
-                println!("An unrecoverable error occurred:");
-                println!("{e:#?}");
-                std::process::exit(1);
-            }
-        };
-
-        self.optimiser_mut().graph.backward().unwrap();
-
-        self.optimiser_mut().update(gf, lr).unwrap();
-
-        self.optimiser().graph.synchronise().unwrap();
-
-        error
-    }
-
-    fn optimiser(&self) -> &Optimiser<ExecutionContext, Self::OptimiserState>;
-
-    fn optimiser_mut(&mut self) -> &mut Optimiser<ExecutionContext, Self::OptimiserState>;
-
-    fn load_from_checkpoint(&mut self, path: &str) {
-        let err = self.optimiser_mut().load_from_checkpoint(&format!("{path}/optimiser_state"));
-        if let Err(e) = err {
-            println!();
-            println!("Error loading from checkpoint:");
-            println!("{e:?}");
-            std::process::exit(1);
-        }
-    }
-
-    fn save_to_checkpoint(&self, path: &str) {
-        std::fs::create_dir(path).unwrap_or(());
-        let optimiser_path = format!("{path}/optimiser_state");
-        std::fs::create_dir(optimiser_path.as_str()).unwrap_or(());
-        self.optimiser().write_to_checkpoint(&optimiser_path).unwrap();
-    }
-
-    fn train_custom<D1, D2, LR, WDL, F>(
-        &mut self,
-        preparer: &D1,
-        test_preparer: &Option<D2>,
-        schedule: &TrainingSchedule<LR, WDL>,
-        settings: &LocalSettings,
-        mut callback: F,
-    ) where
-        D1: DataPreparer<PreparedData = Self::PreparedData> + 'static,
-        D2: DataPreparer<PreparedData = Self::PreparedData> + 'static,
-        LR: LrScheduler,
-        WDL: WdlScheduler,
-        F: FnMut(usize, &Self, &TrainingSchedule<LR, WDL>, &LocalSettings),
-    {
-        logger::clear_colours();
-
-        let timer = Instant::now();
-        let threads = settings.threads;
-        let out_dir = settings.output_directory.to_string();
-        let out_dir = out_dir.as_str();
-
-        let mut error_record = Vec::new();
-        let mut validation_record = Vec::new();
-
-        std::fs::create_dir(out_dir).unwrap_or(());
-
-        self.optimiser().graph.synchronise().unwrap();
-
-        let steps = schedule.steps;
-
-        let (sender, receiver) = mpsc::sync_channel::<D1::PreparedData>(settings.batch_queue_size);
-
-        let dataloader =
-            preparer::create_dataloader(preparer.clone(), sender, steps, schedule.wdl_scheduler.clone(), threads);
-
-        let mut validation_freq = settings.test_set.map_or(32, |test| test.freq);
-
-        if steps.batches_per_superbatch >= 32 && validation_freq < 32 {
-            println!("Setting validation frequency to every 32 batches, come on ...");
-            validation_freq = 32;
-        }
-
-        let (test_dataloader, test_receiver) = settings
-            .test_set
-            .map(|_| {
-                let (sender, receiver) = mpsc::sync_channel::<D1::PreparedData>(2);
-                let steps = schedule.steps_for_validation(validation_freq);
-                let dataloader = preparer::create_dataloader(
-                    test_preparer.clone().unwrap(),
-                    sender,
-                    steps,
-                    schedule.wdl_scheduler.clone(),
-                    threads,
-                );
-                (dataloader, receiver)
-            })
-            .unzip();
-
-        let mut prev_lr = schedule.lr(0, 1);
-        let mut superbatch = steps.start_superbatch;
-        let mut curr_batch = 0;
-        let mut superbatch_timer = Instant::now();
-        let mut running_loss = 0.0;
-        let mut superbatch_positions = 0;
-
-        let mut prev32_loss = 0.0;
-
-        while let Ok(prepared_data) = receiver.recv() {
-            // ignore startup time from loading the first batch of data
-            // because it just poisons the reported pos/sec
-            if superbatch == steps.start_superbatch && curr_batch == 0 {
-                superbatch_timer = Instant::now();
-            }
-
-            let lrate = schedule.lr(curr_batch, superbatch);
-
-            if curr_batch == 0 {
-                if lrate < prev_lr {
-                    println!("LR dropped to {}", logger::ansi(lrate, logger::num_cs()));
-                } else if lrate > prev_lr {
-                    println!("LR increased to {}", logger::ansi(lrate, logger::num_cs()));
-                }
-            }
-
-            prev_lr = lrate;
-
-            let this_batch_size = self.load_batch(&prepared_data);
-            let gf = 1.0 / this_batch_size as f32;
-
-            let error = self.train_on_batch(gf, lrate) / this_batch_size as f32;
-
-            running_loss += error;
-            prev32_loss += error;
-            superbatch_positions += this_batch_size;
-
-            // Track test loss every freq batches.
-            if curr_batch % validation_freq == 0 {
-                if let Some(Ok(test_batch)) = test_receiver.as_ref().map(Receiver::recv) {
-                    let this_batch_size = self.load_batch(&test_batch);
-                    self.optimiser().graph.synchronise().unwrap();
-
-                    let error = match self.optimiser_mut().graph.forward() {
-                        Ok(error) => error / this_batch_size as f32,
-                        Err(e) => {
-                            println!();
-                            println!("An unrecoverable error occurred:");
-                            println!("{e:#?}");
-                            std::process::exit(1);
-                        }
-                    };
-
-                    validation_record.push((superbatch, curr_batch, error));
-                }
-            }
-
-            if curr_batch % 128 == 0 {
-                logger::report_superbatch_progress(
-                    superbatch,
-                    steps.batches_per_superbatch,
-                    curr_batch,
-                    &superbatch_timer,
-                    superbatch_positions,
-                );
-            }
-
-            curr_batch += 1;
-
-            if curr_batch % 32 == 0 || (steps.batches_per_superbatch < 32 && curr_batch == steps.batches_per_superbatch)
-            {
-                prev32_loss /= 32.0_f32.min(steps.batches_per_superbatch as f32);
-
-                error_record.push((superbatch, curr_batch, prev32_loss));
-
-                prev32_loss = 0.0;
-            }
-
-            if curr_batch % steps.batches_per_superbatch == 0 {
-                let error = running_loss / steps.batches_per_superbatch as f32;
-                running_loss = 0.0;
-
-                let total_time = timer.elapsed().as_secs_f32();
-                let sb_time = superbatch_timer.elapsed().as_secs_f32();
-
-                logger::report_superbatch_finished(superbatch, error, sb_time, total_time, superbatch_positions);
-                logger::report_time_left(steps, superbatch, total_time);
-
-                if schedule.should_save(superbatch) {
-                    let name = format!("{}-{superbatch}", schedule.net_id());
-                    let out_dir = settings.output_directory.clone();
-                    let path = format!("{out_dir}/{name}");
-                    self.save_to_checkpoint(path.as_str());
-
-                    write_losses(&format!("{path}/log.txt"), &error_record);
-
-                    if settings.test_set.is_some() {
-                        write_losses(&format!("{path}/validation-log.txt"), &validation_record);
-                    }
-
-                    println!("Saved [{}]", logger::ansi(name, 31));
-                }
-
-                callback(superbatch, self, schedule, settings);
-
-                superbatch += 1;
-                curr_batch = 0;
-                prev32_loss = 0.0;
-                superbatch_positions = 0;
-                superbatch_timer = Instant::now();
-            }
-        }
-
-        let total_time = timer.elapsed().as_secs();
-        let (hours, minutes, seconds) = logger::seconds_to_hms(total_time as u32);
-
-        println!(
-            "Total Training Time: {}h {}m {}s",
-            logger::ansi(hours, logger::num_cs()),
-            logger::ansi(minutes, logger::num_cs()),
-            logger::ansi(seconds, logger::num_cs()),
-        );
-
-        dataloader.join().unwrap();
-        if let Some(h) = test_dataloader {
-            if !h.is_finished() {
-                println!("Warning: Training set exhausted but test set is not!");
-            }
-            h.join().unwrap();
-        };
-    }
-
-    fn save_weights_portion(&self, path: &str, weights: &[SavedFormat]) -> io::Result<()> {
-        let mut file = File::create(path).unwrap();
-        let mut buf = Vec::new();
-        let graph = &self.optimiser().graph;
-
-        for fmt in weights {
-            buf.extend_from_slice(&fmt.write_to_byte_buffer(graph)?);
-        }
-
-        file.write_all(&buf)?;
-
-        Ok(())
-    }
-}
-
-fn write_losses(path: &str, error_record: &[(usize, usize, f32)]) {
-    use std::io::Write;
-
-    let mut writer = std::io::BufWriter::new(std::fs::File::create(path).expect("Opening log file failed!"));
-    for (superbatch, batch, loss) in error_record {
-        writeln!(writer, "{superbatch},{batch},{loss}",).expect("Writing to log file failed!");
-    }
-=======
 pub mod save {
     pub use acyclib::graph::save::SavedFormat;
->>>>>>> 8ebc952e
 }