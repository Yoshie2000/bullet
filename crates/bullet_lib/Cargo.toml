[package]
name = "bullet_lib"
version = "1.0.0"
description = "Neural Network Trainer"
authors = { workspace = true }
license = { workspace = true }
repository = { workspace = true }
readme = { workspace = true }
rust-version = { workspace = true }
edition = { workspace = true }

[features]
default = ["hip-cuda"]
cpu = []
cuda = ["bullet_cuda_backend"]
hip = ["bullet_hip_backend", "bullet_hip_backend/hip"]
hip-cuda = ["bullet_hip_backend"]
gh-actions = ["bullet_hip_backend/gh-actions"]

[dependencies]
bullet_cuda_backend = { workspace = true, optional = true }
bullet_hip_backend = { workspace = true, optional = true }
bullet_core = { workspace = true }
bulletformat = { workspace = true }
montyformat = { workspace = true }
sfbinpack = "0.4.1"
<<<<<<< HEAD
viriformat = "1.2.0"
regex = "1.11.1"
rayon = "1.10.0"
rand = "0.9.1"
once_cell = "1.21.3"
rand_chacha = "0.9.0"

[[example]]
name = "0092r5r"
path = "../../examples/plenty/0092r5r.rs"

[[example]]
name = "0102"
path = "../../examples/plenty/0102.rs"

[[example]]
name = "0102rr2"
path = "../../examples/plenty/0102rr2.rs"

[[example]]
name = "0102rr3"
path = "../../examples/plenty/0102rr3.rs"

[[example]]
name = "0102rr4"
path = "../../examples/plenty/0102rr4.rs"

[[example]]
name = "0102rr5"
path = "../../examples/plenty/0102rr5.rs"

[[example]]
name = "0102rr6"
path = "../../examples/plenty/0102rr6.rs"

[[example]]
name = "0104"
path = "../../examples/plenty/0104.rs"

[[example]]
name = "0105"
path = "../../examples/plenty/0105.rs"

[[example]]
name = "0105rr2r"
path = "../../examples/plenty/0105rr2r.rs"

[[example]]
name = "0105rr2r2"
path = "../../examples/plenty/0105rr2r2.rs"

[[example]]
name = "0106"
path = "../../examples/plenty/0106.rs"

[[example]]
name = "0107"
path = "../../examples/plenty/0107.rs"

[[example]]
name = "0107rr2"
path = "../../examples/plenty/0107rr2.rs"

[[example]]
name = "0107rr3"
path = "../../examples/plenty/0107rr3.rs"

[[example]]
name = "0107rr3r"
path = "../../examples/plenty/0107rr3r.rs"

[[example]]
name = "0107rr3r2"
path = "../../examples/plenty/0107rr3r2.rs"

[[example]]
name = "0107rr3r3"
path = "../../examples/plenty/0107rr3r3.rs"

[[example]]
name = "0107rr3r4"
path = "../../examples/plenty/0107rr3r4.rs"

[[example]]
name = "0107rr3r5"
path = "../../examples/plenty/0107rr3r5.rs"

[[example]]
name = "0108"
path = "../../examples/plenty/0108.rs"

[[example]]
name = "threats-kingbuckets"
path = "../../examples/plenty/threats-kingbuckets.rs"

[[example]]
name = "pgn-to-viriformat"
path = "../../examples/plenty/pgn-to-viriformat.rs"
=======
viriformat = "2.0.0"
>>>>>>> 8978e83f

[[example]]
name = "advanced"
path = "../../examples/advanced/main.rs"

[[example]]
name = "simple"
path = "../../examples/simple.rs"

[[example]]
name = "testnet"
path = "../../examples/testnet.rs"

[[example]]
name = "akimbo-main"
path = "../../examples/extra/akimbo-main.rs"

[[example]]
name = "1_simple"
path = "../../examples/progression/1_simple.rs"

[[example]]
name = "2_output_buckets"
path = "../../examples/progression/2_output_buckets.rs"

[[example]]
name = "3_input_buckets"
path = "../../examples/progression/3_input_buckets.rs"

[[example]]
name = "4_multi_layer"
path = "../../examples/progression/4_multi_layer.rs"<|MERGE_RESOLUTION|>--- conflicted
+++ resolved
@@ -24,8 +24,7 @@
 bulletformat = { workspace = true }
 montyformat = { workspace = true }
 sfbinpack = "0.4.1"
-<<<<<<< HEAD
-viriformat = "1.2.0"
+viriformat = "2.0.0"
 regex = "1.11.1"
 rayon = "1.10.0"
 rand = "0.9.1"
@@ -123,9 +122,6 @@
 [[example]]
 name = "pgn-to-viriformat"
 path = "../../examples/plenty/pgn-to-viriformat.rs"
-=======
-viriformat = "2.0.0"
->>>>>>> 8978e83f
 
 [[example]]
 name = "advanced"
